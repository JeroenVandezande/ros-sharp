--- conflicted
+++ resolved
@@ -32,15 +32,9 @@
 using System.Threading.Tasks;
 using System.Threading;
 using System.Xml.Linq;
-<<<<<<< HEAD
-//using Newtonsoft.Json;
-using System.Text.Json;
-=======
->>>>>>> 3810697d
 using rosapi = RosSharp.RosBridgeClient.MessageTypes.Rosapi;
 using file_server = RosSharp.RosBridgeClient.MessageTypes.FileServer;
 using System.Text.Json;
-
 
 
 namespace RosSharp.RosBridgeClient.UrdfTransfer
@@ -79,14 +73,7 @@
             await Task.Run(() => RosSocket.CallService<rosapi.SetParamRequest, rosapi.SetParamResponse>(
                 "/rosapi/set_param",
                 SetRobotNameHandler,
-<<<<<<< HEAD
-                //new rosapi.SetParamRequest("/robot/name", JsonConvert.SerializeObject(RobotName))); for Newtonsoft.Json
-                new rosapi.SetParamRequest("/robot/name", JsonSerializer.Serialize(RobotName)));    //for system.text.json
-
-            PublishRobotDescription();
-=======
                 new rosapi.SetParamRequest(JsonSerializer.Serialize(robotNameParameter), JsonSerializer.Serialize("RobotName"))));
->>>>>>> 3810697d
 
             await PublishRobotDescription();
             await PublishResourceFiles();
@@ -101,12 +88,7 @@
             await Task.Run(() => RosSocket.CallService<rosapi.SetParamRequest, rosapi.SetParamResponse>(
                 "/rosapi/set_param",
                 SetRobotDescriptionHandler,
-<<<<<<< HEAD
-                //new rosapi.SetParamRequest("/robot_description", JsonConvert.SerializeObject(urdfXDoc.ToString()))); for Newtonsoft.Json
-                new rosapi.SetParamRequest("/robot_description", JsonSerializer.Serialize(urdfXDoc.ToString())));    //for system.text.json
-=======
                 new rosapi.SetParamRequest(JsonSerializer.Serialize(rosPackage), JsonSerializer.Serialize(urdfXDoc.ToString()))));
->>>>>>> 3810697d
 
             // Send URDF file to ROS package
             string urdfPackagePath = "package://" + CutBeforeColon(rosPackage) + "/" + Path.GetFileName(urdfFilePath);
